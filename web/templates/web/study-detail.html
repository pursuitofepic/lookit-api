--- conflicted
+++ resolved
@@ -19,11 +19,7 @@
 {% block flash %}
   {% if form.errors %}
   <div class="alert alert-danger" role="alert">
-<<<<<<< HEAD
-    <p>{% trans "Your username and password didn't match. Please try again." %}</p>
-=======
-    <p>YYour login credentials didn't work. Please try again.</p>
->>>>>>> c6e7276d
+    <p>{% trans "Your login credentials didn't work. Please try again." %}</p>
   </div>
   {% endif %}
 
